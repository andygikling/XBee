﻿using System;
using System.Collections.Generic;
using System.Linq;
using System.Text;
using XBee.Frames;

namespace XBee
{
    public class SampleReceivedEventArgs : EventArgs
    {
        public SampleReceivedEventArgs(NodeAddress address, DigitalSampleState digitalSampleState, List<AnalogSample> analogSamples)
        {
            Address = address;
            DigitalSampleState = digitalSampleState;
            AnalogSamples = analogSamples;
        }

        public NodeAddress Address { get; private set; }

<<<<<<< HEAD
        public List<AnalogSample> AnalogSamples { get; set; }

        public override string ToString()
        {
            var builder = new StringBuilder(string.Format("DIO: {0}", DigitalSampleState));

            if (AnalogSamples.Any())
            {
                var analogSamples = string.Join(", ", AnalogSamples);
                builder.AppendFormat(", ADC: {0}", analogSamples);
            }

            return builder.ToString();
        }
=======
        public DigitalSampleState DigitalSampleState { get; private set; }

        public List<AnalogSample> AnalogSamples { get; private set; } 
>>>>>>> 3d82ec5a
    }
}<|MERGE_RESOLUTION|>--- conflicted
+++ resolved
@@ -1,5 +1,6 @@
 ﻿using System;
 using System.Collections.Generic;
+using System.Collections.ObjectModel;
 using System.Linq;
 using System.Text;
 using XBee.Frames;
@@ -8,17 +9,18 @@
 {
     public class SampleReceivedEventArgs : EventArgs
     {
-        public SampleReceivedEventArgs(NodeAddress address, DigitalSampleState digitalSampleState, List<AnalogSample> analogSamples)
+        public SampleReceivedEventArgs(NodeAddress address, DigitalSampleState digitalSampleState, IEnumerable<AnalogSample> analogSamples)
         {
             Address = address;
             DigitalSampleState = digitalSampleState;
-            AnalogSamples = analogSamples;
+            AnalogSamples = new ReadOnlyCollection<AnalogSample>(analogSamples.ToList());
         }
 
         public NodeAddress Address { get; private set; }
 
-<<<<<<< HEAD
-        public List<AnalogSample> AnalogSamples { get; set; }
+        public DigitalSampleState DigitalSampleState { get; private set; }
+
+        public ReadOnlyCollection<AnalogSample> AnalogSamples { get; private set; }
 
         public override string ToString()
         {
@@ -32,10 +34,5 @@
 
             return builder.ToString();
         }
-=======
-        public DigitalSampleState DigitalSampleState { get; private set; }
-
-        public List<AnalogSample> AnalogSamples { get; private set; } 
->>>>>>> 3d82ec5a
     }
 }