﻿using System;
using System.Collections.Concurrent;
using System.Collections.Generic;
using System.IO;
using System.Threading;
using System.Threading.Tasks;
using BinarySerialization;
using XBee.Devices;
using XBee.Frames;
using XBee.Frames.AtCommands;
using XBee.Observable;

namespace XBee
{
    public class XBeeController : IDisposable
    {
        private static readonly ConcurrentDictionary<byte, TaskCompletionSource<CommandResponseFrameContent>>
            ExecuteTaskCompletionSources =
                new ConcurrentDictionary<byte, TaskCompletionSource<CommandResponseFrameContent>>();

        private static readonly ConcurrentDictionary<byte, Action<CommandResponseFrameContent>> ExecuteCallbacks =
            new ConcurrentDictionary<byte, Action<CommandResponseFrameContent>>();

#if !DEBUG
        private static readonly TimeSpan ModemResetTimeout = TimeSpan.FromSeconds(5);
        private static readonly TimeSpan DefaultRemoteQueryTimeout = TimeSpan.FromSeconds(5);
        private static readonly TimeSpan DefaultLocalQueryTimeout = TimeSpan.FromSeconds(1);
#else
        private static readonly TimeSpan ModemResetTimeout = TimeSpan.FromSeconds(300);
        private static readonly TimeSpan DefaultRemoteQueryTimeout = TimeSpan.FromSeconds(300);
        private static readonly TimeSpan DefaultLocalQueryTimeout = TimeSpan.FromSeconds(300);
#endif

        private static readonly TimeSpan NetworkDiscoveryTimeout = TimeSpan.FromSeconds(30);
        private readonly object _frameIdLock = new object();

        private readonly Source<SourcedData> _receivedDataSource = new Source<SourcedData>();
        private readonly Source<SourcedSample> _sampleSource = new Source<SourcedSample>();

        private SerialConnection _connection;
        private byte _frameId = byte.MinValue;
        private TaskCompletionSource<ModemStatus> _modemResetTaskCompletionSource;


        /// <summary>
        ///     Occurrs after a member has been serialized.
        /// </summary>
        public event EventHandler<MemberSerializedEventArgs> FrameMemberSerialized;

        /// <summary>
        ///     Occurrs after a member has been deserialized.
        /// </summary>
        public event EventHandler<MemberSerializedEventArgs> FrameMemberDeserialized;

        /// <summary>
        ///     Occurrs before a member has been serialized.
        /// </summary>
        public event EventHandler<MemberSerializingEventArgs> FrameMemberSerializing;

        /// <summary>
        ///     Occurrs before a member has been deserialized.
        /// </summary>
        public event EventHandler<MemberSerializingEventArgs> FrameMemberDeserializing;

        public HardwareVersion HardwareVersion { get; private set; }

        /// <summary>
        /// Get the local node.
        /// </summary>
        public XBeeNode Local { get; private set; }

        public bool IsOpen => _connection != null;

        public void Dispose()
        {
            Close();
            _sampleSource.Dispose();
            _receivedDataSource.Dispose();
        }

        /// <summary>
        /// Occurs when a node is discovered during network discovery.
        /// </summary>
        public event EventHandler<NodeDiscoveredEventArgs> NodeDiscovered;

        /// <summary>
        /// Occurs when data is recieved from a node.
        /// </summary>
        public event EventHandler<SourcedDataReceivedEventArgs> DataReceived;

        /// <summary>
        /// Occurs when a sample is received from a node.
        /// </summary>
        public event EventHandler<SourcedSampleReceivedEventArgs> SampleReceived;

        /// <summary>
        /// Open a local node.
        /// </summary>
        /// <param name="port">The COM port of the node</param>
        /// <param name="baudRate">The baud rate, typically 9600 or 115200 depending on the model</param>
        /// <returns></returns>
        public async Task OpenAsync(string port, int baudRate)
        {
            if(IsOpen)
                throw new InvalidOperationException("The controller is already conntected, please close the existing connection.");

            _connection = new SerialConnection(port, baudRate);

            try
            {
                _connection.MemberSerializing += OnMemberSerializing;
                _connection.MemberSerialized += OnMemberSerialized;
                _connection.MemberDeserializing += OnMemberDeserializing;
                _connection.MemberDeserialized += OnMemberDeserialized;

                _connection.FrameReceived += OnFrameReceived;
                _connection.Open();

                /* Unfortunately the protocol changes based on what type of hardware we're using... */
                HardwareVersionResponseData response =
                    await ExecuteAtQueryAsync<HardwareVersionResponseData>(new HardwareVersionCommand());
                HardwareVersion = response.HardwareVersion;
                _connection.CoordinatorHardwareVersion = HardwareVersion;

                /* We want the receiver to have the hardware version in context so cycle the connection */
                _connection.Close();

                /* Stupid serial ports... */
                await
                    TaskExtensions.Retry(() => _connection.Open(), typeof (UnauthorizedAccessException),
                        TimeSpan.FromSeconds(3));

                Local = CreateNode(HardwareVersion);
            }
            catch (Exception)
            {
                Close();
                throw;
            }
        }

        /// <summary>
        /// Open a remote node.
        /// </summary>
        /// <param name="address">The address of the remote node</param>
        /// <returns>The remote node</returns>
        [Obsolete("Use GetRemoteNodeAsync")]
        public async Task<XBeeNode> GetRemoteAsync(NodeAddress address)
        {
            //TODO Get actual version for target device.  For some reason this call keeps timing out during discovery.
            //TODO Consider doing deferred operation
            //HardwareVersionResponseData version =
            //    await ExecuteAtQueryAsync<HardwareVersionResponseData>(new HardwareVersionCommand(), address);

            return await Task.FromResult(CreateNode(HardwareVersion, address));
        }

        /// <summary>
        /// Open a remote node.
        /// </summary>
        /// <param name="address">The address of the remote node</param>
        /// <returns>The remote node</returns>
        public async Task<XBeeNode> GetRemoteNodeAsync(NodeAddress address)
        {
            //TODO Get actual version for target device.  For some reason this call keeps timing out during discovery.
            //TODO Consider doing deferred operation
            //HardwareVersionResponseData version =
            //    await ExecuteAtQueryAsync<HardwareVersionResponseData>(new HardwareVersionCommand(), address);

            return await Task.FromResult(CreateNode(HardwareVersion, address));
        }

        /// <summary>
        /// Send a frame to this node.
        /// </summary>
        /// <param name="frame"></param>
        /// <returns></returns>
        public async Task ExecuteAsync(FrameContent frame)
        {
            await ExecuteAsync(frame, CancellationToken.None);
        }

        /// <summary>
        /// Send a frame to this node.
        /// </summary>
        /// <param name="frame"></param>
        /// <param name="cancellationToken"></param>
        /// <returns></returns>
        public async Task ExecuteAsync(FrameContent frame, CancellationToken cancellationToken)
        {
            if(!IsOpen)
                throw new InvalidOperationException("Controller must be open to execute commands.");

            await _connection.Send(frame, cancellationToken);
        }
        
        /// <summary>
        /// Send an AT command to this node.
        /// </summary>
        /// <param name="command"></param>
        /// <param name="address"></param>
        /// <returns></returns>
        public async Task ExecuteAtCommand(AtCommand command, NodeAddress address = null)
        {
            if (address == null)
            {
                var atCommandFrame = new AtCommandFrameContent(command);
                await ExecuteAsync(atCommandFrame);
            }
            else
            {
                var remoteCommand = new RemoteAtCommandFrameContent(address, command);
                await ExecuteAsync(remoteCommand);
            }
        }

        /// <summary>
        /// Send a frame to this node and wait for a response.
        /// </summary>
        /// <typeparam name="TResponseFrame">The expected response type</typeparam>
        /// <param name="frame">The frame to send</param>
        /// <param name="timeout">Timeout</param>
        /// <returns>The response frame</returns>
        public async Task<TResponseFrame> ExecuteQueryAsync<TResponseFrame>(CommandFrameContent frame, TimeSpan timeout)
            where TResponseFrame : CommandResponseFrameContent
        {
            return await ExecuteQueryAsync<TResponseFrame>(frame, timeout, CancellationToken.None);
        }

        /// <summary>
        /// Send a frame to this node and wait for a response.
        /// </summary>
        /// <typeparam name="TResponseFrame">The expected response type</typeparam>
        /// <param name="frame">The frame to send</param>
        /// <param name="timeout">Timeout</param>
        /// <returns>The response frame</returns>
        public async Task<TResponseFrame> ExecuteQueryAsync<TResponseFrame>(CommandFrameContent frame, TimeSpan timeout, CancellationToken cancellationToken)
            where TResponseFrame : CommandResponseFrameContent
        {
            frame.FrameId = GetNextFrameId();

            var delayCancellationTokenSource = new CancellationTokenSource();
            Task delayTask = Task.Delay(timeout, delayCancellationTokenSource.Token);

            TaskCompletionSource<CommandResponseFrameContent> taskCompletionSource =
                ExecuteTaskCompletionSources.AddOrUpdate(frame.FrameId,
                    b => new TaskCompletionSource<CommandResponseFrameContent>(),
                    (b, source) => new TaskCompletionSource<CommandResponseFrameContent>());

            await ExecuteAsync(frame);

            if (await Task.WhenAny(taskCompletionSource.Task, delayTask) == taskCompletionSource.Task)
            {
                delayCancellationTokenSource.Cancel();
                return await taskCompletionSource.Task as TResponseFrame;
            }

            throw new TimeoutException();
        }

        /// <summary>
        /// Send a frame to this node and wait for a response using a default timeout.
        /// </summary>
        /// <typeparam name="TResponseFrame">The expected response type</typeparam>
        /// <param name="frame">The frame to send</param>
        /// <returns>The response frame</returns>
        public Task<TResponseFrame> ExecuteQueryAsync<TResponseFrame>(CommandFrameContent frame)
            where TResponseFrame : CommandResponseFrameContent
        {
            return ExecuteQueryAsync<TResponseFrame>(frame, CancellationToken.None);
        }

        /// <summary>
        /// Send a frame to this node and wait for a response using a default timeout.
        /// </summary>
        /// <typeparam name="TResponseFrame">The expected response type</typeparam>
        /// <param name="frame">The frame to send</param>
        /// <param name="cancellationToken">Used to cancel the operation</param>
        /// <returns>The response frame</returns>
        public Task<TResponseFrame> ExecuteQueryAsync<TResponseFrame>(CommandFrameContent frame, CancellationToken cancellationToken)
            where TResponseFrame : CommandResponseFrameContent
        {
            return ExecuteQueryAsync<TResponseFrame>(frame, DefaultRemoteQueryTimeout, cancellationToken);
        }

        /// <summary>
        /// Send an AT command to a node and wait for a response.
        /// </summary>
        /// <typeparam name="TResponseData">The expected response data type</typeparam>
        /// <param name="command">The command to send</param>
        /// <param name="address">The address of the node.  If this is null the command will be sent to the local node.</param>
        /// <returns>The response data</returns>
        public async Task<TResponseData> ExecuteAtQueryAsync<TResponseData>(AtCommand command,
            NodeAddress address = null)
            where TResponseData : AtCommandResponseFrameData
        {
            AtCommandResponseFrameContent responseContent;

            if (address == null)
            {
                var atCommandFrame = new AtCommandFrameContent(command);
                AtCommandResponseFrame response = await ExecuteQueryAsync<AtCommandResponseFrame>(atCommandFrame, DefaultLocalQueryTimeout);
                responseContent = response.Content;
            }
            else
            {
                var remoteCommand = new RemoteAtCommandFrameContent(address, command);
                RemoteAtCommandResponseFrame response =
                    await ExecuteQueryAsync<RemoteAtCommandResponseFrame>(remoteCommand, DefaultRemoteQueryTimeout);
                responseContent = response.Content;
            }

            if (responseContent.Status != AtCommandStatus.Success)
                throw new AtCommandException(responseContent.Status);

            return responseContent.Data as TResponseData;
        }

        /// <summary>
        /// Execute an AT command on a node without waiting for a response.
        /// </summary>
        /// <param name="command">The AT command to execute</param>
        /// <param name="address">The address of the node.  If this is null the command will be execute on the local node.</param>
        /// <returns></returns>
        public async Task ExecuteAtCommandAsync(AtCommand command, NodeAddress address = null)
        {
            await ExecuteAtQueryAsync<AtCommandResponseFrameData>(command, address);
        }

        /// <summary>
        /// Execute a command and wait for responses from multiple nodes.
        /// </summary>
        /// <typeparam name="TResponseFrame">The expected response type</typeparam>
        /// <param name="frame">The frame to send.</param>
        /// <param name="callback">This will be called when a response is recieved within the timeout period.</param>
        /// <param name="timeout">The amount of time to wait before responses will be ignored</param>
        public async Task ExecuteMultiQueryAsync<TResponseFrame>(CommandFrameContent frame,
            Action<TResponseFrame> callback, TimeSpan timeout) where TResponseFrame : CommandResponseFrameContent
        {
            frame.FrameId = GetNextFrameId();

            /* Make sure callback is in this context */
            SynchronizationContext context = SynchronizationContext.Current;
            var callbackProxy = new Action<CommandResponseFrameContent>(callbackFrame =>
            {
                if (context == null)
                    callback((TResponseFrame) callbackFrame);
                else context.Post(state => callback((TResponseFrame) callbackFrame), null);
            });

            ExecuteCallbacks.AddOrUpdate(frame.FrameId, b => callbackProxy, (b, source) => callbackProxy);

            await ExecuteAsync(frame);

            await Task.Delay(timeout);

            Action<CommandResponseFrameContent> action;
            ExecuteCallbacks.TryRemove(frame.FrameId, out action);
        }

        /// <summary>
        /// Get the controller sample source.
        /// </summary>
        public IObservable<SourcedSample> GetSampleSource()
        {
            return _sampleSource;
        }

        /// <summary>
        /// Get the controller received data source.
        /// </summary>
        public IObservable<SourcedData> GetReceivedDataSource()
        {
            return _receivedDataSource;
        }

        /// <summary>
        /// Start network discovery.  The discovery of a node will result in a <see cref="NodeDiscovered"/> event.
        /// </summary>
        public async Task DiscoverNetwork()
        {
            await DiscoverNetwork(NetworkDiscoveryTimeout);
        }

        /// <summary>
        /// Start network discovery.  The discovery of a node will result in a <see cref="NodeDiscovered"/> event.
        /// </summary>
        /// <param name="timeout">The amount of time to wait until discovery responses are ignored</param>
        /// <remarks>During network discovery nodes may be unresponsive</remarks>
        public async Task DiscoverNetwork(TimeSpan timeout)
        {
            var atCommandFrame = new AtCommandFrameContent(new NetworkDiscoveryCommand());

            await ExecuteMultiQueryAsync(atCommandFrame, new Action<AtCommandResponseFrame>(
                async frame =>
                {
                    var discoveryData = (NetworkDiscoveryResponseData) frame.Content.Data;

                    if (NodeDiscovered != null && discoveryData != null && !discoveryData.IsCoordinator)
                    {
                        var address = new NodeAddress(discoveryData.LongAddress, discoveryData.ShortAddress);

                        /* For some reason it doesn't like answering us during ND */
                        // TODO find better approach for this
                        XBeeNode node = null;
                        for (int i = 0; i < 5; i++)
                        {
                            try
                            {
                                node = await GetRemoteNodeAsync(address);
                                break;
                            }
                            catch (TimeoutException)
                            {
                            }
                            catch (AtCommandException)
                            {
                            }
                        }

                        if(node == null)
                            throw new TimeoutException();

                        var signalStrength = discoveryData.ReceivedSignalStrengthIndicator?.SignalStrength;

                        NodeDiscovered(this,
                            new NodeDiscoveredEventArgs(discoveryData.Name, signalStrength,
                                node));
                    }
                }), timeout);
        }

        /// <summary>
        /// Try to find and open a local node.
        /// </summary>
        /// <param name="ports">Ports to scan</param>
        /// <param name="baudRate">Baud rate, typically 9600 or 115200</param>
        /// <returns>The controller or null if no controller was found</returns>
        public static async Task<XBeeController> FindAndOpen(IEnumerable<string> ports, int baudRate)
        {
            var controller = new XBeeController();

            foreach (var port in ports)
            {
                try
                {
                    await controller.OpenAsync(port, baudRate);
                    return controller;
                }
                catch (InvalidOperationException)
                {
                }
                catch (UnauthorizedAccessException)
                {
                }
                catch (ArgumentOutOfRangeException)
                {
                }
                catch (ArgumentException)
                {
                }
                catch (TimeoutException)
                {
                }
                catch (IOException)
                {
                }
            }

            return null;
        }

        internal async Task Reset()
        {
            _modemResetTaskCompletionSource = new TaskCompletionSource<ModemStatus>();
            await ExecuteAtCommandAsync(new ResetCommand());

            var delayCancellationTokenSource = new CancellationTokenSource();
            Task delayTask = Task.Delay(ModemResetTimeout, delayCancellationTokenSource.Token);

            if (await Task.WhenAny(_modemResetTaskCompletionSource.Task, delayTask) == delayTask)
                throw new TimeoutException("No modem status received after reset.");

            delayCancellationTokenSource.Cancel();
            _modemResetTaskCompletionSource = null;
        }

        private XBeeNode CreateNode(HardwareVersion hardwareVersion, NodeAddress address = null)
        {
            switch (hardwareVersion)
            {
                case HardwareVersion.XBeeSeries1:
                    return new XBeeSeries1(this, HardwareVersion.XBeeSeries1, address);
                case HardwareVersion.XBeeProSeries1:
                    return new XBeeSeries1(this, HardwareVersion.XBeeProSeries1, address);
                case HardwareVersion.XBeeProS2:
                    return new XBeeSeries2(this, HardwareVersion.XBeeProS2, address);
                case HardwareVersion.XBeeProS2B:
                    return new XBeeSeries2(this, HardwareVersion.XBeeProS2B, address);
                case HardwareVersion.XBeePro900:
                    return new XBeePro900HP(this, HardwareVersion.XBeePro900, address);
                case HardwareVersion.XBeePro900HP:
                    return new XBeePro900HP(this, HardwareVersion.XBeePro900HP, address);
                default:
                    throw new NotSupportedException($"{hardwareVersion} not supported.");
            }
        }

        private void OnFrameReceived(object sender, FrameReceivedEventArgs e)
        {
            FrameContent content = e.FrameContent;

            if (content is ModemStatusFrame)
            {
                var modemStatusFrame = content as ModemStatusFrame;

                _modemResetTaskCompletionSource?.SetResult(modemStatusFrame.ModemStatus);
            }
            else if (content is CommandResponseFrameContent)
            {
                var commandResponse = content as CommandResponseFrameContent;

                byte frameId = commandResponse.FrameId;

                TaskCompletionSource<CommandResponseFrameContent> taskCompletionSource;
                if (ExecuteTaskCompletionSources.TryRemove(frameId, out taskCompletionSource))
                {
                    taskCompletionSource.SetResult(commandResponse);
                }
                else
                {
                    Action<CommandResponseFrameContent> callback;
                    if (ExecuteCallbacks.TryGetValue(frameId, out callback))
                    {
                        callback(commandResponse);
                    }
                }
            }
            else if (content is IRxIndicatorDataFrame)
            {
                var dataFrame = content as IRxIndicatorDataFrame;
                NodeAddress address = dataFrame.GetAddress();

                _receivedDataSource.Push(new SourcedData(address, dataFrame.Data));

                DataReceived?.Invoke(this, new SourcedDataReceivedEventArgs(address, dataFrame.Data));
            }
            else if (content is IRxIndicatorSampleFrame)
            {
                var sampleFrame = content as IRxIndicatorSampleFrame;
                NodeAddress address = sampleFrame.GetAddress();
                Sample sample = sampleFrame.GetSample();

                _sampleSource.Push(new SourcedSample(address, sample));

                SampleReceived?.Invoke(this,
                    new SourcedSampleReceivedEventArgs(address, sample.DigitalSampleState, sample.AnalogSamples));
            }
        }

        private byte GetNextFrameId()
        {
            lock (_frameIdLock)
            {
                unchecked
                {
                    _frameId++;
                }

                if (_frameId == 0)
                    _frameId = 1;

                return _frameId;
            }
        }

        public void Close()
        {
            if (IsOpen)
            {
                _connection.MemberSerializing -= OnMemberSerializing;
                _connection.MemberSerialized -= OnMemberSerialized;
                _connection.MemberDeserializing -= OnMemberDeserializing;
                _connection.MemberDeserialized -= OnMemberDeserialized;

                _connection.Close();
                _connection.Dispose();
                _connection = null;
            }
        }

        private void OnMemberSerialized(object sender, MemberSerializedEventArgs e)
        {
<<<<<<< HEAD
            var handler = FrameMemberSerialized;
            handler?.Invoke(sender, e);
=======
            FrameMemberSerialized?.Invoke(sender, e);
>>>>>>> e6ca5d6b
        }

        private void OnMemberDeserialized(object sender, MemberSerializedEventArgs e)
        {
<<<<<<< HEAD
            var handler = FrameMemberDeserialized;
            handler?.Invoke(sender, e);
=======
            FrameMemberDeserialized?.Invoke(sender, e);
>>>>>>> e6ca5d6b
        }

        private void OnMemberSerializing(object sender, MemberSerializingEventArgs e)
        {
<<<<<<< HEAD
            var handler = FrameMemberSerializing;
            handler?.Invoke(sender, e);
=======
            FrameMemberSerializing?.Invoke(sender, e);
>>>>>>> e6ca5d6b
        }

        private void OnMemberDeserializing(object sender, MemberSerializingEventArgs e)
        {
<<<<<<< HEAD
            var handler = FrameMemberDeserializing;
            handler?.Invoke(sender, e);
=======
            FrameMemberDeserializing?.Invoke(sender, e);
>>>>>>> e6ca5d6b
        }
    }
}<|MERGE_RESOLUTION|>--- conflicted
+++ resolved
@@ -554,7 +554,7 @@
                 _sampleSource.Push(new SourcedSample(address, sample));
 
                 SampleReceived?.Invoke(this,
-                    new SourcedSampleReceivedEventArgs(address, sample.DigitalSampleState, sample.AnalogSamples));
+                        new SourcedSampleReceivedEventArgs(address, sample.DigitalSampleState, sample.AnalogSamples));
             }
         }
 
@@ -591,42 +591,22 @@
 
         private void OnMemberSerialized(object sender, MemberSerializedEventArgs e)
         {
-<<<<<<< HEAD
-            var handler = FrameMemberSerialized;
-            handler?.Invoke(sender, e);
-=======
             FrameMemberSerialized?.Invoke(sender, e);
->>>>>>> e6ca5d6b
         }
 
         private void OnMemberDeserialized(object sender, MemberSerializedEventArgs e)
         {
-<<<<<<< HEAD
-            var handler = FrameMemberDeserialized;
-            handler?.Invoke(sender, e);
-=======
             FrameMemberDeserialized?.Invoke(sender, e);
->>>>>>> e6ca5d6b
         }
 
         private void OnMemberSerializing(object sender, MemberSerializingEventArgs e)
         {
-<<<<<<< HEAD
-            var handler = FrameMemberSerializing;
-            handler?.Invoke(sender, e);
-=======
             FrameMemberSerializing?.Invoke(sender, e);
->>>>>>> e6ca5d6b
         }
 
         private void OnMemberDeserializing(object sender, MemberSerializingEventArgs e)
         {
-<<<<<<< HEAD
-            var handler = FrameMemberDeserializing;
-            handler?.Invoke(sender, e);
-=======
             FrameMemberDeserializing?.Invoke(sender, e);
->>>>>>> e6ca5d6b
         }
     }
 }