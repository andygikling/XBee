--- conflicted
+++ resolved
@@ -29,12 +29,9 @@
         /// </summary>
         public HardwareVersion HardwareVersion { get; private set; }
 
-<<<<<<< HEAD
-=======
         /// <summary>
         /// The address of this node.
         /// </summary>
->>>>>>> e6ca5d6b
         public NodeAddress Address { get; }
 
         /// <summary>
